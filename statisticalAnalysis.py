--- conflicted
+++ resolved
@@ -223,17 +223,7 @@
 
         return models[0]
 
-
 # Generate sample data
-<<<<<<< HEAD
-df = generate_sample_data(num_models=5, num_samples=20)
-
-# Apply tests
-test_results = select_and_apply_test(df)
-
-# Plot with conclusions including Nemenyi test if applicable
-plot_conclusions_with_nemenyi(df, test_results)
-=======
 #df = generate_sample_data(num_models=5, num_samples=20)
 
 # Apply tests
@@ -241,6 +231,5 @@
 
 # Plot with conclusions including Nemenyi test if applicable
 #plot_conclusions_with_nemenyi(df, test_results)
->>>>>>> 57b7c818
 
 #generate_sample_data(num_models=5, num_samples=20).to_csv('example.csv',index=False)