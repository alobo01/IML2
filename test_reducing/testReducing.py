--- conflicted
+++ resolved
@@ -89,11 +89,7 @@
     #methods = ['GCNN', 'RENN', 'IB2']
     methods = ['EENTH']
     # Apply each reduction method and plot the results
-<<<<<<< HEAD
-    for i, method in enumerate(['DROP3']):
-=======
     for i, method in enumerate(methods):
->>>>>>> 404ba244
         # Measure execution time for each reduction
         start_time = time.time()
         reduced_data = reduction_knn.apply_reduction(train_data, method)
