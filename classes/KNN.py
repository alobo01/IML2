import heapq
from typing import List, Union, Any, Callable

from pandas import Series
from sklearn.feature_selection import mutual_info_classif
from sklearn_relief import ReliefF
import pandas as pd
import numpy as np
from functools import lru_cache

class KNNAlgorithm:
    """
    A k-Nearest Neighbors (kNN) Classifier supporting multiple voting techniques.
    """
    def __init__(self,
                 k: int = 3,
                 distance_metric: str = 'euclidean_distance',
                 weighting_method: str = 'equal_weight',
                 voting_policy: str = 'majority_class'):
        """
        Initialize the kNNAlgorithm with:
        - k: Number of neighbors to consider.
        - distance_metric: A function to calculate the distance between samples ('euclidean_distance', 'manhattan_distance', 'clark_distance').
        - weighting_method: Weighting method to apply to the distance ('equal_weight', 'information_gain_weight', 'reliefF_weight').
        - voting_policy: Voting technique to determine the class ('majority_class', 'inverse_distance_weighted', 'shepard').
        """
        self.k = k
        self.distance_metric = distance_metric
        self.distance = self.get_distance(distance_metric)
        self.weighting_method = weighting_method
        self.voting_policy = voting_policy
        self.vote = self.get_vote(voting_policy)
        self.train_features = None
        self.train_labels = None

    def fit(self, train_features: pd.DataFrame, train_labels: pd.Series):
        """
        Fit the kNN model with training data and labels.
        """
        self.train_labels = train_labels
        self.train_features = train_features

    def get_distance(self, distance_metric: str) -> Callable[[pd.DataFrame, pd.DataFrame], pd.DataFrame]:
        """
        Choose the distance function based on the selected metric.
        """
        if distance_metric == 'euclidean_distance':
            return self.euclidean_distance
        elif distance_metric == 'manhattan_distance':
            return self.manhattan_distance
        elif distance_metric == 'clark_distance':
            return self.clark_distance
        else:
            raise ValueError(f"Unsupported distance function: {distance_metric}")

    def get_vote(self, voting_policy: str) -> Callable[[Any, Any], int]:
        """
        Choose the vote function based on the selected policy.
        """
        if voting_policy == 'majority_class':
            return self.majority_class_vote
        elif voting_policy == 'inverse_distance_weighted':
            return self.inverse_distance_weighted
        elif voting_policy == 'shepard':
            return self.shepard_vote
        else:
            raise ValueError(f"Unsupported voting policy: {voting_policy}")

    @staticmethod
    def euclidean_distance(vec1: pd.DataFrame, vec2: pd.DataFrame, memmap_file='distance_memmap.dat') -> pd.DataFrame:
        try:
            # Attempt to calculate distances directly in memory
            return np.sqrt(((vec1.values[:, np.newaxis] - vec2.values) ** 2).sum(axis=2))
        except MemoryError:
            print("MemoryError encountered, switching to disk-based computation.")

            # Define the shape of the result array for memory mapping
            shape = (vec1.shape[0], vec2.shape[0])

            # Use a memory-mapped file to handle large data
            with np.memmap(memmap_file, dtype='float32', mode='w+', shape=shape) as distance_memmap:
                for i in range(vec1.shape[0]):
                    distance_memmap[i, :] = np.sqrt(((vec1.values[i] - vec2.values) ** 2).sum(axis=1))

                # Convert memory-mapped data back to DataFrame
<<<<<<< HEAD
                return distance_memmap.copy()
=======
                return pd.DataFrame(distance_memmap.copy())
>>>>>>> 57b7c818

    @staticmethod
    def manhattan_distance(vec1: pd.DataFrame, vec2: pd.DataFrame) -> pd.DataFrame:
        return np.abs(vec1.values[:, np.newaxis] - vec2.values).sum(axis=2)

    @staticmethod
    def clark_distance(vec1: pd.DataFrame, vec2: pd.DataFrame) -> pd.DataFrame:
        numerator = np.abs(vec1.values[:, np.newaxis] - vec2.values)
        denominator = vec1.values[:, np.newaxis] + vec2.values + 1e-10  # Avoid division by zero
        squared_ratio = (numerator / denominator) ** 2
        return np.nansum(squared_ratio, axis=2)  # Handle NaN values if any

    def get_neighbors(self, test_features: pd.DataFrame, custom_k=None, return_distances=False) -> list[
        tuple[Any, Any]]:
        """
        Identify the k nearest neighbors for each row in the test_features DataFrame
        using the custom distance methods.
        """
        if not custom_k:
            custom_k = self.k

        # Compute pairwise distances using self.distance()
        distance_matrix = self.distance(test_features, self.train_features)

        # For each test row, find the indices of the `custom_k` nearest train rows
        nearest_indices = np.argsort(distance_matrix, axis=1)[:, :custom_k]
        nearest_distances = np.take_along_axis(distance_matrix, nearest_indices, axis=1) if return_distances else None

        results = []
        for i, neighbors_idx in enumerate(nearest_indices):
            neighbors_features = self.train_features.iloc[neighbors_idx]
            neighbors_labels = self.train_labels.iloc[neighbors_idx]

            if return_distances:
                results.append(((neighbors_features, nearest_distances[i].tolist()), neighbors_labels))
            else:
                results.append((neighbors_features, neighbors_labels))

        return results

    def classify(self, test_features: pd.DataFrame) -> list[int]:
        """
        Classify each example in the test_features using k-nearest neighbors.
        """
        neighbors = self.get_neighbors(test_features, return_distances=True)
        return [self.vote(labels, distances) for ((features, distances), labels) in neighbors]

    def majority_class_vote(self, neighbors_labels, neighbors_distances) -> int:
        """
        Majority class voting: Return the most common class among the neighbors.
        """
        return neighbors_labels.mode()[0]

    def inverse_distance_weighted(self, neighbors_labels, neighbors_distances) -> int:
        """
        Inverse distance weighting: Weight the class labels by the inverse of their distances.
        """
        weights = 1 / (np.array(neighbors_distances) + 1e-5)
        class_vote = {}

        for i, (weight, label) in enumerate(zip(weights, neighbors_labels)):
            if label not in class_vote:
                class_vote[label] = 0
            class_vote[label] += weight

        return max(class_vote, key=class_vote.get)

    def shepard_vote(self, neighbors_labels, neighbors_distances) -> int:
        """
        Shepard's method: Use a power-based weighting.
        """
        weights = np.exp(-np.array(neighbors_distances))
        class_vote = {}

        for i, (weight, label) in enumerate(zip(weights, neighbors_labels)):
            if label not in class_vote:
                class_vote[label] = 0
            class_vote[label] += weight

        return max(class_vote, key=class_vote.get)

    def predict(self, test_features: pd.DataFrame) -> List[Union[int, float]]:
        """
        Predict the class labels for the test set.
        """
        return self.classify(test_features)

    def score(self, test_features: pd.DataFrame, test_labels: pd.Series) -> float:
        """
        Calculate the accuracy of the kNN classifier on the test data.
        """
        predictions = self.predict(test_features)
        correct_predictions = sum(pred == true for pred, true in zip(predictions, test_labels))
        accuracy = correct_predictions / len(test_labels)
        return accuracy


def apply_weighting_method(train_features: pd.DataFrame, train_labels: pd.Series, weighting_method : str, k : int = 1) -> pd.DataFrame:
    # Equal weights
    if weighting_method == 'equal_weight':
        weights = np.ones(train_features.shape[1])

    # Information Gain
    elif weighting_method == 'information_gain_weight':
        # Compute information gain for each feature
        weights = mutual_info_classif(train_features, train_labels)

    # ReliefF
    elif weighting_method == 'reliefF_weight':
        # Initialize ReliefF with the number of neighbors
        relief = ReliefF(k=k)
        relief.fit(train_features.values, train_labels)
        weights = relief.w_

    else:
        raise ValueError(f"Unsupported weighting method: {weighting_method}")

    return train_features.multiply(weights)<|MERGE_RESOLUTION|>--- conflicted
+++ resolved
@@ -83,11 +83,7 @@
                     distance_memmap[i, :] = np.sqrt(((vec1.values[i] - vec2.values) ** 2).sum(axis=1))
 
                 # Convert memory-mapped data back to DataFrame
-<<<<<<< HEAD
-                return distance_memmap.copy()
-=======
                 return pd.DataFrame(distance_memmap.copy())
->>>>>>> 57b7c818
 
     @staticmethod
     def manhattan_distance(vec1: pd.DataFrame, vec2: pd.DataFrame) -> pd.DataFrame:
