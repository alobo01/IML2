import numpy as np
import random
from collections import defaultdict

from sklearn.neighbors import NearestNeighbors

import pandas as pd

from collections import Counter

from classes.KNN import KNNAlgorithm
from pandas import DataFrame

def distance_matrix(X, Y):
    return np.sqrt(((X[:, np.newaxis] - Y) ** 2).sum(axis=2))

class ReductionKNN:
    """
    Class for applying different reduction techniques to a dataset before 
    performing K-Nearest Neighbor (KNN) classification.

    Summary of types:

    A first category of techniques try to eliminate from the TS prototypes erroneously labeled, commonly
    outliers, and at the same time, to “clean” the possible overlapping between regions of
    different classes. These techniques are referred in the literature to as Editing, and the
    resulting classification rule is known as Edited NN rule

    A second group of PS techniques are aimed at selecting a certain subgroup of prototypes that behaves,
    employing the 1-NN rule, in a similar way to the one obtained by using the totality of the TS.
    This group of techniques are the so called Condensing algorithms and its corresponding Condensed NN rule




    Generalized Condensed Nearest Neighbor (GCNN) Implementation:
    The GCNN algorithm reduces the dataset using a generalized criterion to absorb
    samples into the prototype set, based on a threshold defined by the nearest homogeneous
    and heterogeneous samples.

    Citation:
    https://citeseerx.ist.psu.edu/document?repid=rep1&type=pdf&doi=d5cf73f3d4d165f3aa51f1492caefc1d0a52a743

    Repeated Edited Nearest Neighbor (RENN) Implementation:
    The RENN algorithm applies the ENN algorithm iteratively until all instances remaining
    have a majority of their neighbors with the same class, smoothing decision boundaries.

    Citation:
    https://link.springer.com/content/pdf/10.1023/A:1007626913721.pdf: Wilson (1972) developed the Edited Nearest Neighbor (ENN) algorithm in which S starts out the same as T, and then each instance in S is removed if it does not agree with the majority of its k nearest neighbors (with k = 3, typically).

    Instance-Based Learning 2 (IB2) Implementation:
    The IB2 algorithm retains border points while eliminating internal points that are surrounded by members of the same class, based on an incremental absorption criterion.

    Citation:
    https://link.springer.com/content/pdf/10.1023/A:1007626913721.pdf

    Attributes:
        originalKNN: The original KNN classifier.
        reducedKNN: The reduced KNN classifier after applying a reduction method.
    """

    def __init__(self, original: KNNAlgorithm, reduced: KNNAlgorithm):
        """
        Initializes the ReductionKNN class with the original KNN classifier.

        Args:
            original (KNNAlgorithm): The KNN classifier object.
            reduced (KNNAlgorithm): The KNN classifier object to reduct.
        """
        self.originalKNN = original
        self.reducedKNN = reduced

    def apply_reduction(self, data: DataFrame, reductionMethod: str):
        """
        Applies the selected reduction method to the dataset and returns the reduced dataset.

        Args:
            data (DataFrame): The dataset to apply the reduction method to.
            reductionMethod (str): The name of the reduction method ("GCNN", "RENN", or "IB2").

        Returns:
            DataFrame: The reduced dataset.
        """
        features = data.iloc[:, :-1]
        labels = data.iloc[:, -1]

        if reductionMethod == "GCNN":
            reduced_indices = self.generalized_condensed_nearest_neighbor(features, labels)
        elif reductionMethod == "RENN":
            reduced_indices = self.repeated_edited_nearest_neighbor(features, labels)
        elif reductionMethod == "EENTH":
            reduced_indices = self.editing_algorithm_estimating_class_probabilities_and_threshold(features, labels)
        elif reductionMethod == "IB2":
            reduced_indices = self.ib2(features, labels)
        elif reductionMethod == "DROP3":
            reduced_indices = self.drop3(features, labels)
        elif reductionMethod == "FENN":
            reduced_indices = self.fast_enn(features, labels)
        else:
            raise ValueError(f"Reduction method {reductionMethod} not recognized.")

        reduced_data = data.loc[reduced_indices]

        self.reducedKNN.fit(reduced_data, reduced_data.loc[:, "Label"])

        return reduced_data

    def generalized_condensed_nearest_neighbor(self, features: DataFrame, labels: DataFrame, rho=0.5):
        """
        The Generalized Condensed Nearest Neighbor (GCNN) algorithm reduces the dataset by absorbing samples
        based on a generalized absorption criterion. CNN is when rho=0

        Citation:
        Nikolaidis, K., Rodrigu ez, J. J., & Goulermas, J. Y. (2011). Generalized Condensed Nearest
        Neighbor for Prototype Reduction. In 2011 IEEE International Conference on Systems, Man, 
        and Cybernetics (pp. 2885-2890). IEEE.

        Args:
            features (DataFrame): The feature set of the dataset.
            labels (DataFrame): The labels of the dataset.
            rho (float): The absorption threshold, ρ ∈ [0, 1).

        Returns:
            list: Indices of the points in the reduced dataset.
        """
        # Initialize prototypes for each class
        prototypes = []
        prototype_labels = []
        prototype_indices = []

        unique_labels = labels.unique()
        for lbl in unique_labels:
            class_indices = labels[labels == lbl].index
            rand_index = np.random.choice(class_indices)
            prototypes.append(features.loc[rand_index])
            prototype_labels.append(lbl)
            prototype_indices.append(rand_index)

        prototypes = pd.DataFrame(prototypes)
        prototype_labels = pd.Series(prototype_labels)

        # Compute δn: minimum distance between points of different classes
        dist_matrix = pd.DataFrame(np.linalg.norm(features.values[:, np.newaxis] - features.values, axis=2))
        delta_n = dist_matrix[labels.values[:, np.newaxis] != labels.values].min().min()

        # Iteratively absorb points
        absorbed = pd.Series(False, index=features.index)
        absorbed[prototype_indices] = True

        while not absorbed.all():
            for i in features.index:
                if not absorbed[i]:
                    p_idx = (prototype_labels == labels[i]).idxmin()  # Get index of closest prototype in same class
                    q_idx = (prototype_labels != labels[i]).idxmin()  # Get index of closest prototype in different class

                    p = prototypes.iloc[p_idx]
                    q = prototypes.iloc[q_idx]

                    # Absorption criteria
                    if np.linalg.norm(features.loc[i] - q) - np.linalg.norm(features.loc[i] - p) > rho * delta_n:
                        prototypes = pd.concat([prototypes,features.loc[i]], ignore_index=True)
                        prototype_labels = pd.concat([prototype_labels,pd.Series([labels[i]])], ignore_index=True)
                        prototype_indices.append(i)
                    absorbed[i] = True

        return prototype_indices

    def DROP1(self, features: pd.DataFrame, labels: pd.DataFrame, k=3):
        points = features.copy()
        labels_copy = labels.copy()
        points.sort_index(inplace=True)
        labels_copy.sort_index(inplace=True)
        p = points.values.copy()
        l = labels_copy.values.copy()
        old_indices = points.index.to_list()
        knn = NearestNeighbors(n_neighbors=k+1)
        knn = KNNAlgorithm()
        knn.fit(points, labels)

        discarded_points = set()

        def get_no_of_correct_classes(list_of_neighbors):
            correctly_classified_points = 0
            for point in list_of_neighbors:
                if point in discarded_points:
                    continue
                list_excluding_itself = [x for x in list_of_neighbors if x != point or x in discarded_points]
                predicted = Counter(l[n] for n in list_excluding_itself).most_common(1)[0][0]
                if predicted == l[point]:
                    correctly_classified_points += 1
            return correctly_classified_points

        def get_neighbors(index):
            n_features, _ = knn.get_neighbors(points.iloc[[index]])
            return set(n_features.index.to_list())

        all_neighbors = [get_neighbors(row) for row in range(len(p))]

        point_deleted = True
        while point_deleted:
            point_deleted = False
            for i, row in enumerate(points.values):
                if i in discarded_points:
                    continue
                neighbors = all_neighbors[i]
                if neighbors.intersection(discarded_points): # if neighbors contain a discarded point
                    updated_old_indices = [index for index in old_indices if index]
                    knn.fit(points.loc[updated_old_indices], labels.loc[updated_old_indices])
                    all_neighbors[i] = get_neighbors(i) # re-compute the neighbors
                    neighbors = all_neighbors[i]
                neighbors_including_itself = neighbors.copy()
                neighbors_including_itself.add(i)
                no_with = get_no_of_correct_classes(neighbors_including_itself)
                no_without = get_no_of_correct_classes(neighbors)
                if no_without >= no_with:
                    discarded_points.add(i)
                    old_indices[i] = None
                    point_deleted = True

        return [index for index in old_indices if index]

    def drop3(self, features: pd.DataFrame, labels: pd.Series, n_neighbors: int = 3) -> list:
        """
        DROP3 algorithm for selecting points to keep based on majority voting of their neighbors' neighbors.

        Parameters:
        - features: pd.DataFrame, the feature vectors of the dataset.
        - labels: pd.Series, the corresponding labels for the dataset.
        - n_neighbors: int, the number of neighbors to consider (default is 3).

        Returns:
        - list: The indices of the points in the original dataset that should be kept.
        """

        # First step, apply a single ENN pass to remove noisy points
        enn_removed_indices = self.fast_enn(features, labels)
        features.drop(index=enn_removed_indices)
        labels.drop(index=enn_removed_indices)

        # Reset indices for features and labels to create a continuous index
        original_index = features.index
        features.reset_index(drop=True, inplace=True)
        labels.reset_index(drop=True, inplace=True)

        # Convert to numpy arrays for faster processing
        X = features.values
        y = labels.values.ravel() if labels.values.ndim > 1 else labels.values

        nn = NearestNeighbors(n_neighbors=n_neighbors + 1)
        nn.fit(X)
        distances, indices = nn.kneighbors(X)

        # Calculate average distance to enemy points
        enemy_distances = []
        for i in range(len(X)):
            current_class = y[i]
            enemy_indices = [idx for idx in indices[i][1:] if y[idx] != current_class]

            if enemy_indices:
                avg_enemy_dist = np.mean([distances[i][indices[i].tolist().index(idx)] for idx in enemy_indices])
            else:
                avg_enemy_dist = float('inf')

            enemy_distances.append(avg_enemy_dist)

        sort_indices = np.argsort(enemy_distances)
        sorted_features = pd.DataFrame(X[sort_indices], columns=features.columns)
        sorted_labels = pd.Series(y[sort_indices])

        # Create a dictionary to map each row index to its nearest neighbors
        knn = NearestNeighbors(n_neighbors=n_neighbors + 1)  # +1 to include the point itself
        knn.fit(sorted_features)

        # Dictionary of neighbors: {index of the point: indices of its neighbors}
        neighbors = dict()
        for row_index, row_value in zip(sorted_features.index.values, sorted_features.values):
            neighbors[row_index] = knn.kneighbors(row_value.reshape(1, -1))[1][0]  # Neighbors for the current point

        removed_indices = []
        remaining_indices = sorted_features.index.to_list()

        while True:
            to_remove = []

            # Iterate through remaining points
            for point_idx in remaining_indices:
                point_label = sorted_labels.loc[point_idx]
                point_neighbors = neighbors[point_idx][1:]  # Exclude the point itself

                count_with = 0
                count_without = 0
                # Check each neighbor's neighbors (the neighbors of the current point)
                for neighbor_idx in point_neighbors:
                    neighbor_neighbors = neighbors[neighbor_idx][1:]  # Exclude itself

                    # Get the labels of the neighbor's neighbors
                    neighbors_neighbor_labels = sorted_labels.loc[neighbor_neighbors].values

                    # Check the majority label among the neighbor's neighbors, without including the original point
                    without_point = np.argmax(np.bincount(neighbors_neighbor_labels))

                    # Check the majority label when including the original point's label
                    with_point = np.argmax(np.bincount(np.append(neighbors_neighbor_labels, point_label)))

                    # If the class of the neighbor is classified correctly without the point
                    if without_point == sorted_labels.loc[neighbor_idx]:
                        count_without += 1
                    # If the class of the neighbor is classified correctly with the point
                    if with_point == sorted_labels.loc[neighbor_idx]:
                        count_with += 1

                if count_with <= count_without:
                    to_remove.append(point_idx)

            if not to_remove:
                break

            removed_indices.extend(to_remove)
            remaining_indices = [idx for idx in remaining_indices if idx not in to_remove]

        # Return the original indices of the points to keep
        return original_index[remaining_indices].tolist()

    def repeated_edited_nearest_neighbor(self, features: DataFrame, labels: DataFrame, k=3):
        """
        Repeated Edited Nearest Neighbor (RENN) applies the ENN algorithm iteratively until all instances 
        remaining have a majority of their k nearest neighbors with the same class.
        ENN, typically with k=3 we will remove a point x_0 if all neighbours x_i in NN(x_0,k) don't have consensus
        on the elected class

        Citation:
        Wilson, D. L. (1972). Asymptotic Properties of Nearest Neighbor Rules Using Edited Data. 
        IEEE Transactions on Systems, Man, and Cybernetics, SMC-2(3), 408-421.
        As cited in: Wilson, D. R., & Martinez, T. R. (2000). Reduction techniques for instance-based learning algorithms. 
        Machine learning, 38(3), 257-286.

        Args:
            features (DataFrame): The feature set of the dataset.
            labels (DataFrame): The labels of the dataset.
            k (int): Number of nearest neighbors to check (default = 3).

        Returns:
            list: Indices of the points in the reduced dataset.
        """
        absorbed = pd.Series(True, index=features.index)
        changed = True

        while changed:
            changed = False
            knn = self.reducedKNN
            knn.fit(features[absorbed], labels[absorbed])

            for i in features.index[absorbed]:
                neighbors, neighbor_labels= knn.get_neighbors(features.loc[i])

                # If majority of k neighbors disagree, remove the point
                if neighbor_labels.value_counts().get(labels[i], 0) <= k // 2:
                    absorbed[i] = False
                    changed = True

        return absorbed[absorbed].index.tolist()

<<<<<<< HEAD
    def fast_enn(self, features: DataFrame, labels: DataFrame, k=3):
        absorbed = pd.Series(True, index=features.index)

        knn = NearestNeighbors(n_neighbors=k)
        knn.fit(features[absorbed], labels[absorbed])

        for i in features.index[absorbed]:
            _, neighbors = knn.kneighbors(features.loc[i].values.reshape(1, -1))
            neighbor_labels = labels.values[neighbors[0][1:]] # excluding the point itself
            # If majority of k neighbors disagree, remove the point
            if np.argmax(np.bincount(neighbor_labels)) != labels[i]:
                absorbed[i] = False

        return absorbed[absorbed].index.tolist()
=======
    def editing_algorithm_estimating_class_probabilities_and_threshold(self, features, labels, k=3, mu=0.1):
        """
        Reference: https://campusvirtual.ub.edu/pluginfile.php/8517391/mod_resource/content/1/EENTh_A_Stochastic_Approach_to_Wilsons_Editing_Algorith.pdf

        EENTH Algorithm: A Threshold-based Editing Algorithm for Classification with Nearest Neighbors.

        This algorithm implements a threshold version of Wilson's editing algorithm (EENTH).
        It starts with S = X (the entire dataset), and for each instance, it checks if the instance
        satisfies the following conditions:

        1. A distance threshold (theta) which is the maximum distance among the k nearest neighbors (δ_k-prob(x)).
        2. A class probability threshold (mu), where the maximum class probability p_j of the object x
           must exceed the threshold for it to be retained.

        For each instance in the dataset, if the predicted class probability is too low or the
        distance exceeds the threshold, the point is removed from the set S. This is a one-pass
        algorithm, meaning each point is evaluated once and removed if it doesn't meet the criteria.

        Args:
            features (numpy array): The feature vectors of the dataset.
            labels (numpy array): The corresponding labels for the dataset.
            k (int): The number of nearest neighbors to consider. Default is 3.
            theta (float): The distance threshold for δ_k-prob(x). Default is 0.1.
            mu (float): The minimum acceptable class probability p_j. Default is 0.6.

        Returns:
            Filtered features and labels after removing instances that do not meet the classification criteria.
        """

        indices = []
        for idx in features.index:
            (neighbours, distances), neighbours_labels = self.originalKNN.get_neighbors(features.loc[idx],custom_k=k+1, return_distances=True)
            neighbours, distances, neighbours_labels = neighbours[1:], distances[1:], neighbours_labels[1:]
            weighting_vector = 1/(np.ones(len(distances))+distances)

            class_probabilities = {}
            for index,l in enumerate(neighbours_labels):
                class_probabilities[l] = class_probabilities.get(l,0)+weighting_vector[index]


            # Estimate class probabilities for point x
            predicted_class = max(class_probabilities, key=class_probabilities.get)  # Class with highest probability
            p_j = class_probabilities[predicted_class]/ sum(class_probabilities.values()) # Normalize probability
            # If the predicted class does not match the actual class or the thresholds are violated, remove the point
            if not (predicted_class != labels[idx] or p_j <= mu):
                indices.append(idx)


        return indices


>>>>>>> 404ba244
    def ib2(self, features: DataFrame, labels: DataFrame):
        """
        The IB2 algorithm is incremental: it starts with S initially empty, and each 
        instance in T is added to S if it is not classified correctly by the instances already in S.

        Citation:
        Aha, D. W., Kibler, D., & Albert, M. K. (1991). Instance-based learning algorithms. 
        Machine learning, 6(1), 37-66.
        As cited in: Wilson, D. R., & Martinez, T. R. (2000). Reduction techniques for instance-based learning algorithms. 
        Machine learning, 38(3), 257-286.

        Args:
            features (DataFrame): The feature set of the dataset.
            labels (DataFrame): The labels of the dataset.

        Returns:
            list: Indices of the points in the reduced dataset.
        """
        # Initialize a list of indices for the dataset and shuffle them
        indices = features.index.tolist()
        random.shuffle(indices)

        # Initialize the condensed set with the first random point
        first_index = indices.pop(0)
        condensed_indices = [first_index]

        # Loop through the shuffled dataset
        for i in indices:
            knn = self.reducedKNN
            knn.fit(features.loc[condensed_indices], labels.loc[condensed_indices])

            # Predict the label of the current point using the reduced set
            prediction = knn.predict(features.loc[[i]])

            # If the prediction is incorrect, add the point to the condensed set
            if prediction != labels[i]:
                condensed_indices.append(i)

        return condensed_indices

    def evaluate(self, test_data: DataFrame):
        """
        Evaluates the performance of both the original and reduced KNN classifiers.

        Args:
            test_data (DataFrame): The test dataset to evaluate on.

        Returns:
            dict: A dictionary containing accuracy of the original and reduced KNNs.
        """
        test_features = test_data.iloc[:, :-1]
        test_labels = test_data.iloc[:, -1]

        # Original KNN
        original_accuracy = self.originalKNN.score(test_features, test_labels)

        # Reduced KNN
        reduced_accuracy = self.reducedKNN.score(test_features, test_labels) if self.reducedKNN else None

        return {
            "original_accuracy": original_accuracy,
            "reduced_accuracy": reduced_accuracy
        }

<|MERGE_RESOLUTION|>--- conflicted
+++ resolved
@@ -5,8 +5,6 @@
 from sklearn.neighbors import NearestNeighbors
 
 import pandas as pd
-
-from collections import Counter
 
 from classes.KNN import KNNAlgorithm
 from pandas import DataFrame
@@ -101,7 +99,7 @@
 
         reduced_data = data.loc[reduced_indices]
 
-        self.reducedKNN.fit(reduced_data, reduced_data.loc[:, "Label"])
+        self.reducedKNN.fit(reduced_data.iloc[:, :-1], reduced_data.iloc[:, -1])
 
         return reduced_data
 
@@ -111,7 +109,7 @@
         based on a generalized absorption criterion. CNN is when rho=0
 
         Citation:
-        Nikolaidis, K., Rodrigu ez, J. J., & Goulermas, J. Y. (2011). Generalized Condensed Nearest
+        Nikolaidis, K., Rodriguez, J. J., & Goulermas, J. Y. (2011). Generalized Condensed Nearest 
         Neighbor for Prototype Reduction. In 2011 IEEE International Conference on Systems, Man, 
         and Cybernetics (pp. 2885-2890). IEEE.
 
@@ -360,74 +358,6 @@
 
         return absorbed[absorbed].index.tolist()
 
-<<<<<<< HEAD
-    def fast_enn(self, features: DataFrame, labels: DataFrame, k=3):
-        absorbed = pd.Series(True, index=features.index)
-
-        knn = NearestNeighbors(n_neighbors=k)
-        knn.fit(features[absorbed], labels[absorbed])
-
-        for i in features.index[absorbed]:
-            _, neighbors = knn.kneighbors(features.loc[i].values.reshape(1, -1))
-            neighbor_labels = labels.values[neighbors[0][1:]] # excluding the point itself
-            # If majority of k neighbors disagree, remove the point
-            if np.argmax(np.bincount(neighbor_labels)) != labels[i]:
-                absorbed[i] = False
-
-        return absorbed[absorbed].index.tolist()
-=======
-    def editing_algorithm_estimating_class_probabilities_and_threshold(self, features, labels, k=3, mu=0.1):
-        """
-        Reference: https://campusvirtual.ub.edu/pluginfile.php/8517391/mod_resource/content/1/EENTh_A_Stochastic_Approach_to_Wilsons_Editing_Algorith.pdf
-
-        EENTH Algorithm: A Threshold-based Editing Algorithm for Classification with Nearest Neighbors.
-
-        This algorithm implements a threshold version of Wilson's editing algorithm (EENTH).
-        It starts with S = X (the entire dataset), and for each instance, it checks if the instance
-        satisfies the following conditions:
-
-        1. A distance threshold (theta) which is the maximum distance among the k nearest neighbors (δ_k-prob(x)).
-        2. A class probability threshold (mu), where the maximum class probability p_j of the object x
-           must exceed the threshold for it to be retained.
-
-        For each instance in the dataset, if the predicted class probability is too low or the
-        distance exceeds the threshold, the point is removed from the set S. This is a one-pass
-        algorithm, meaning each point is evaluated once and removed if it doesn't meet the criteria.
-
-        Args:
-            features (numpy array): The feature vectors of the dataset.
-            labels (numpy array): The corresponding labels for the dataset.
-            k (int): The number of nearest neighbors to consider. Default is 3.
-            theta (float): The distance threshold for δ_k-prob(x). Default is 0.1.
-            mu (float): The minimum acceptable class probability p_j. Default is 0.6.
-
-        Returns:
-            Filtered features and labels after removing instances that do not meet the classification criteria.
-        """
-
-        indices = []
-        for idx in features.index:
-            (neighbours, distances), neighbours_labels = self.originalKNN.get_neighbors(features.loc[idx],custom_k=k+1, return_distances=True)
-            neighbours, distances, neighbours_labels = neighbours[1:], distances[1:], neighbours_labels[1:]
-            weighting_vector = 1/(np.ones(len(distances))+distances)
-
-            class_probabilities = {}
-            for index,l in enumerate(neighbours_labels):
-                class_probabilities[l] = class_probabilities.get(l,0)+weighting_vector[index]
-
-
-            # Estimate class probabilities for point x
-            predicted_class = max(class_probabilities, key=class_probabilities.get)  # Class with highest probability
-            p_j = class_probabilities[predicted_class]/ sum(class_probabilities.values()) # Normalize probability
-            # If the predicted class does not match the actual class or the thresholds are violated, remove the point
-            if not (predicted_class != labels[idx] or p_j <= mu):
-                indices.append(idx)
-
-
-        return indices
-
-
->>>>>>> 404ba244
     def ib2(self, features: DataFrame, labels: DataFrame):
         """
         The IB2 algorithm is incremental: it starts with S initially empty, and each 
